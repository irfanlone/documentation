# Change Packets

The WebSocket API will notify you of any and all changes on the server to resources that the authenticated user has permission to view.

Changes may include creating, deleting or updating of Messages and Conversations.  The Change Packets will provide all of the data needed to keep your local copy in sync with the server copy of this data.

It is not necessary for an application to use all of these events to maintain state.  New Messages in Conversations that your user is not currently using may not be of interest; updates to Conversations that are not locally cached probably aren't of interest; etc...  Ultimately, developers will need to evolve a strategy for:

* Managing a cache of Messages, Announcements and Conversations that does not grow out of control
* Deciding how to handle events on Messages, Announcements and Conversations that are not already cached (use the REST API to load them or ignore them)
* Deciding whether to cache new objects that are not part of a currently open Conversation (cache them or ignore them).

Change packets have the following properties in the `body` field:

| Field | Description |
|-------|-------------|
| **operation** | create, delete, update |
| **object** | The type and identifier of the object being operated upon. |
| **data** | Details of the change that was performed on the server. |

## The `object` Field

The `object` field is used to identify the object that the Packet relates to.

| Field | Description |
|-------|-------------|
<<<<<<< HEAD
| **type** | Type of Object: Conversation, Announcement, Message, Identity |
=======
| **type** | Type of Object: Conversation, Message, Identity |
| **id**   | The Layer ID of the Object: "layer:///Conversations/uuid" |
>>>>>>> fff7431b
| **url**  | URL to the specified Object

 When the server is sending a Change Packet to the client, the Object will look like:

```json
{
  "object": {
    "type": "Conversation",
    "id": "layer:///conversations/f3cc7b32-3c92-11e4-baad-164230d1df67",
    "url": "https://api.layer.com/conversations/f3cc7b32-3c92-11e4-baad-164230d1df67"
  }
}
```

## Create Events

A Change Packet containing a create event is received whenever the server receives a new Message or Conversation.  Note that you will receive these not just for new Messages and Conversations created by others, but also by yourself.  The `data` field will contain the full [Conversation](introduction#conversation) or [Message](introduction#message) object.

### A Conversation has been Created

```json
{
  "type": "change",
  "counter": 6,
  "timestamp": "2014-09-15T04:45:00+00:00",
  "body": {
    "operation": "create",
    "object": {
      "type": "Conversation",
      "id": "layer:///conversations/f3cc7b32-3c92-11e4-baad-164230d1df67",
      "url": "https://api.layer.com/conversations/f3cc7b32-3c92-11e4-baad-164230d1df67"
    },
    "data": <Conversation>
  }
}
```

### A Message has been Created

```json
{
  "type": "change",
  "counter": 7,
  "timestamp": "2014-09-15T04:45:00+00:00",
  "body": {
    "operation": "create",
    "object": {
      "type": "Message",
      "id": "layer:///identities/1234",
      "url": "https://api.layer.com/identities/1234"
    },
    "data": <Identity>
  }
}
```

```json
{
  "type": "change",
  "counter": 7,
  "timestamp": "2014-09-15T04:45:00+00:00",
  "body": {
    "operation": "create",
    "object": {
      "type": "Announcement",
      "id": "layer:///announcements/f3cc7b32-3c92-11e4-baad-164230d1df68",
      "url": "https://api.layer.com/announcements/f3cc7b32-3c92-11e4-baad-164230d1df68"
    },
    "data": <Announcement>
  }
}
```

### An Identity has been Created

```json
{
  "type": "change",
  "counter": 7,
  "timestamp": "2014-09-15T04:45:00+00:00",
  "body": {
    "operation": "create",
    "object": {
      "type": "Identity",
      "id": "layer:///identities/1234",
      "url": "https://api.layer.com/identities/1234"
    },
    "data": <Identity>
  }
}
```

### An Identity has been Created

```json
{
  "type": "change",
  "counter": 7,
  "timestamp": "2014-09-15T04:45:00+00:00",
  "body": {
    "operation": "create",
    "object": {
      "type": "Message",
      "id": "layer:///identities/1234",
      "url": "https://api.layer.com/identities/1234"
    },
    "data": <Identity>
  }
}
```


## Delete Events

A Change Packet containing a delete event is received whenever the server  detects that a Message or Conversation has been deleted.  Note that you will receive these not just for Messages and Conversations deleted by others, but also by yourself.

The `data` field will contain a `mode` field indicating if the deletion is for `all_participants` (deleted for all users) or `my_devices` (deleted for this user's account only); See [DELETE Requests](rest#deleting-a-conversation).

There are three types of Delete Events your app may encounter:

### Delete for `all_participants`

Both Messages and Conversations can be deleted for all users; you know it is this type of deletion when the mode is `all_participants`.

```json
 {
   "type": "change",
   "counter": 9,
   "timestamp": "2015-01-19T09:15:43+00:00",
   "body": {
     "operation": "delete",
     "object": {
       "type": "Message",
       "id": "layer:///messages/f3cc7b32-3c92-11e4-baad-164230d1df68",
       "url": "https://api.layer.com/messages/940de862-3c96-11e4-baad-164230d1df68"
     },
     "data": {
       "mode": "all_participants"
     }
   }
 }
 ```

 ```json
 {
   "type": "change",
   "counter": 8,
   "timestamp": "2015-01-19T09:15:43+00:00",
   "body": {
     "operation": "delete",
     "object": {
       "type": "Conversation",
       "id": "layer:///conversations/f3cc7b32-3c92-11e4-baad-164230d1df67",
       "url": "https://api.layer.com/conversations/f3cc7b32-3c92-11e4-baad-164230d1df67"
     },
     "data": {
       "mode": "all_participants",
       "from_position": null
     }
   }
 }
 ```

### Deleting for `my_devices`

Both Messages and Conversations can be deleted for this user only; you know it is this type of deletion when the mode is `my_devices`.

```json
 {
   "type": "change",
   "counter": 9,
   "timestamp": "2015-01-19T09:15:43+00:00",
   "body": {
     "operation": "delete",
     "object": {
       "type": "Message",
       "id": "layer:///messages/f3cc7b32-3c92-11e4-baad-164230d1df68",
       "url": "https://api.layer.com/messages/940de862-3c96-11e4-baad-164230d1df68"
     },
     "data": {
       "mode": "my_devices"
     }
   }
 }
 ```

```json
 {
   "type": "change",
   "counter": 8,
   "timestamp": "2015-01-19T09:15:43+00:00",
   "body": {
     "operation": "delete",
     "object": {
       "type": "Conversation",
       "id": "layer:///conversations/f3cc7b32-3c92-11e4-baad-164230d1df67",
       "url": "https://api.layer.com/conversations/f3cc7b32-3c92-11e4-baad-164230d1df67"
     },
     "data": {
       "mode": "my_devices",
       "from_position": null
     }
   }
 }
 ```

<<<<<<< HEAD
### Deleting `from_position`
=======
 ### Deleting `from_position`
>>>>>>> fff7431b

This last one is a special case of _Deleting for `my_devices`_ where the Conversation was deleted for all of the user's devices, but the user did not leave the Conversation.  And then a New Message shows up causing the Conversation to be recreated for that user (see [Leave Parameter in Delete](rest#deleting-a-conversation)).  The `from_position` tells your app to delete all Messages whose `position` field are less than or equal to this value, and then **do not delete the Conversation**.

 ```json
 {
   "type": "change",
   "counter": 8,
   "timestamp": "2015-01-19T09:15:43+00:00",
   "body": {
     "operation": "delete",
     "object": {
       "type": "Conversation",
       "id": "layer:///conversations/f3cc7b32-3c92-11e4-baad-164230d1df67",
       "url": "https://api.layer.com/conversations/f3cc7b32-3c92-11e4-baad-164230d1df67"
     },
     "data": {
       "mode": "my_devices",
       "from_position": 123456
     }
   }
 }
 ```

<<<<<<< HEAD
### Deleting Announcements

Deletion mode does not apply to Announcements:


=======
>>>>>>> fff7431b
### Other Deletes

After unfollowing a user, all of your devices should receive a delete event.  If the Platform API deletes an Identity, all followers of that Identity should receive a delete event.

 ```json
 {
   "type": "change",
<<<<<<< HEAD
   "counter": 9,
   "timestamp": "2015-01-19T09:15:43+00:00",
   "body": {
      "operation": "delete",
      "object": {
        "type": "Identity",
        "id": "layer:///identities/1234",
        "url": "https://api.layer.com/identities/1234"
      },
      "data": null
    }
}
```

 ```json
 {
   "type": "change",
   "counter": 9,
   "timestamp": "2015-01-19T09:15:43+00:00",
   "body": {
      "operation": "delete",
      "object": {
        "type": "Announcement",
        "id": "layer:///announcements/f3cc7b32-3c92-11e4-baad-164230d1df68",
        "url": "https://api.layer.com/announcements/940de862-3c96-11e4-baad-164230d1df68"
      },
      "data": {}
    }
}
```
=======
   "counter": 8,
   "timestamp": "2015-01-19T09:15:43+00:00",
   "body": {
     "operation": "delete",
     "object": {
       "type": "Identity",
       "id": "layer:///identities/1234",
       "url": "https://api.layer.com/identities/1234"
     },
     "data": null
   }
 }
 ```
>>>>>>> fff7431b

### Expected actions by your App

Expected responses to a Deletion Event are the same for _Deleting for `all_participants`_ and _Deleting for `my_devices`_:

1. Remove the object from your UI if you are rendering the object
2. Remove the object from any data caches/data stores

Expected response to _Deleting `from_position`_:

1. Delete all messages in the Conversation whose `position` is less than or equal to the `from_position` value from your UI and stores.
2. Do NOT delete the Conversation


## Update Events

A Change Packet containing an update event is received whenever the server detects that a Message or Conversation has been changed.  Note that you will receive these not just for Messages and Conversations changed by others, but also by yourself.

The `data` field will contain an array of layer-patch operations that specify the changes to make to the object.

The Layer Patch Operations Array is documented in the [Layer Patch Spec](https://github.com/layerhq/layer-patch/blob/master/README.md); that repo also contains a JavaScript library for working with Layer Patch operations.

The following properties can be updated via an Update Event:

* **Conversation.participants**: participants can be added or removed
* **Conversation.metadata**: Metadata keys can be set or deleted
* **Conversation.last_message**: The ID for the Message is provided each time a new Message becomes the most recent Message
* **Conversation.unread_message_count**: Any time a Conversation's unread message count changes, you will be notified
* **Message.recipient_status**: Recipient status is updated as delivery and read receipts are received
* **Identity.XXX**: Most properties of the Identity object may be updated via the Platform API, resulting in a Change packet sent over WebSocket.

<<<<<<< HEAD
Note that it is common to receive multiple Layer Patch Operations in a single Change Packet, resulting in multiple changes to an Object's properties.
=======
Any field of an Identity object other than the `user_id` field may change.

Note that it is common to receive multiple Layer Patch Operations in a single Change Packet, resulting in multiple changes to a properties.
>>>>>>> fff7431b


### Add/Replace Participants Example

Note that the Add operation provides both the ID of the user to add, as well as a Basic Identity in case that Identity Object has not been cached.

The Remove operation simply provides the ID of the user to remove from the `participants` array.

Both options are supported within the Layer Patch format.

```json
{
  "type": "change",
  "counter": 10,
  "timestamp": "2015-01-19T09:15:43+00:00",
  "body": {
    "operation": "update",
    "object": {
      "type": "Conversation",
      "id": "layer:///conversations/f3cc7b32-3c92-11e4-baad-164230d1df67",
      "url": "https://api.layer.com/conversations/f3cc7b32-3c92-11e4-baad-164230d1df67"
    },
    "data": [
      {
        "operation": "add",
        "property": "participants",
        "id": "layer:///identities/4567",
        "value": {
          "id": "layer:///identities/1234",
          "url": "https://api.layer.com/identities/1234",
          "user_id": "1234",
          "display_name": "one two three four",
          "avatar_url": ""
        }
      },
      {
        "operation": "remove",
        "property": "participants",
        "id": "layer:///identities/5678"
      }
    ]
  }
}
```

### Update Metadata Example

```json
{
  "type": "change",
  "counter": 11,
  "timestamp": "2015-01-19T09:15:43+00:00",
  "body": {
    "operation": "update",
    "object": {
      "type": "Conversation",
      "id": "layer:///conversations/3cc7b32-3c92-11e4-baad-164230d1df67",
      "url": "https://api.layer.com/conversations/f3cc7b32-3c92-11e4-baad-164230d1df67"
    },
    "data" : [
      { "operation": "delete", "property": "metadata.a.b.c" },
      { "operation": "set",    "property": "metadata.a.b.name",  "value": "foo" },
      { "operation": "set",    "property": "metadata.a.b.count", "value": "42"  }
    ]
  }
}
```



### Update Read/Delivery Status Example

```json
{
  "type": "change",
  "counter": 12,
  "timestamp": "2015-01-19T09:15:43+00:00",
  "body": {
    "operation": "update",
    "object": {
      "type": "Message",
      "id": "layer:///messages/f3cc7b32-3c92-11e4-baad-164230d1df67",
      "url": "https://api.layer.com/messages/940de862-3c96-11e4-baad-164230d1df67"
    },
    "data": [
      {
        "operation": "set",
        "property": "recipient_status.layer:///identities/fred\.flinstone",
        "value": "delivered"
      }
    ]
  }
}
```

Note that if the property is "recipient_status.layer:///identities/fred.flinstone", then it will try to set:

```json
{
  "recipient_status": {
    "layer:///identities/fred": {
      "flinstone": "delivered"
    }
  }
}
```
Whereas what is needed is: "recipient_status.layer:///identities/fred\\.flinstone" which will set:

```json
{
  "recipient_status": {
    "layer:///identities/fred.flinstone": "delivered"
  }
}
```

Announcements will also receive read receipts; especially useful if your user is logged into multiple devices:

```json
{
  "type": "change",
  "counter": 12,
  "timestamp": "2015-01-19T09:15:43+00:00",
  "body": {
    "operation": "update",
    "object": {
      "type": "Announcement",
      "id": "layer:///announcements/f3cc7b32-3c92-11e4-baad-164230d1df67",
      "url": "https://api.layer.com/announcements/940de862-3c96-11e4-baad-164230d1df67"
    },
    "data": [
      {
        "operation": "set",
        "property": "recipient_status.layer:///identities/FrodoTheDodo",
        "value": "read"
      }
    ]
  }
}
```

### Update Last Message on a Conversation Example

```json
{
  "type": "change",
  "counter": 13,
  "timestamp": "2014-09-15T04:45:00+00:00",
  "body": {
    "operation": "update",
    "object": {
      "type": "Conversation",
      "id": "layer:///conversations/f3cc7b32-3c92-11e4-baad-164230d1df67",
      "url": "https://api.layer.com/conversations/f3cc7b32-3c92-11e4-baad-164230d1df67"
    },
    "data": [
      {
        "operation": "set",
        "property": "last_message",
        "id": "layer:///messages/940de862-3c96-11e4-baad-164230d1df67"
      }
    ]
  }
}
```

Note the use of `id` instead of `value` in this Layer Patch Operation; this is a hint
that you may want to lookup the object and set the `last_message` property to the entire object.

### Update Identity

```json
{
  "type": "change",
  "counter": 13,
  "timestamp": "2014-09-15T04:45:00+00:00",
  "body": {
    "operation": "update",
    "object": {
      "type": "Identity",
      "id": "layer:///identities/1234",
      "url": "https://api.layer.com/identities/1234"
    },
    "data": [
      {
        "operation": "set",
        "property": "first_name",
        "value": "One Two"
      },
      {
        "operation": "set",
        "property": "last_name",
        "value": "Three Four"
      }
    ]
  }
}
```<|MERGE_RESOLUTION|>--- conflicted
+++ resolved
@@ -24,12 +24,7 @@
 
 | Field | Description |
 |-------|-------------|
-<<<<<<< HEAD
 | **type** | Type of Object: Conversation, Announcement, Message, Identity |
-=======
-| **type** | Type of Object: Conversation, Message, Identity |
-| **id**   | The Layer ID of the Object: "layer:///Conversations/uuid" |
->>>>>>> fff7431b
 | **url**  | URL to the specified Object
 
  When the server is sending a Change Packet to the client, the Object will look like:
@@ -121,26 +116,6 @@
   }
 }
 ```
-
-### An Identity has been Created
-
-```json
-{
-  "type": "change",
-  "counter": 7,
-  "timestamp": "2014-09-15T04:45:00+00:00",
-  "body": {
-    "operation": "create",
-    "object": {
-      "type": "Message",
-      "id": "layer:///identities/1234",
-      "url": "https://api.layer.com/identities/1234"
-    },
-    "data": <Identity>
-  }
-}
-```
-
 
 ## Delete Events
 
@@ -236,11 +211,7 @@
  }
  ```
 
-<<<<<<< HEAD
 ### Deleting `from_position`
-=======
- ### Deleting `from_position`
->>>>>>> fff7431b
 
 This last one is a special case of _Deleting for `my_devices`_ where the Conversation was deleted for all of the user's devices, but the user did not leave the Conversation.  And then a New Message shows up causing the Conversation to be recreated for that user (see [Leave Parameter in Delete](rest#deleting-a-conversation)).  The `from_position` tells your app to delete all Messages whose `position` field are less than or equal to this value, and then **do not delete the Conversation**.
 
@@ -264,14 +235,11 @@
  }
  ```
 
-<<<<<<< HEAD
 ### Deleting Announcements
 
 Deletion mode does not apply to Announcements:
 
 
-=======
->>>>>>> fff7431b
 ### Other Deletes
 
 After unfollowing a user, all of your devices should receive a delete event.  If the Platform API deletes an Identity, all followers of that Identity should receive a delete event.
@@ -279,7 +247,6 @@
  ```json
  {
    "type": "change",
-<<<<<<< HEAD
    "counter": 9,
    "timestamp": "2015-01-19T09:15:43+00:00",
    "body": {
@@ -310,21 +277,6 @@
     }
 }
 ```
-=======
-   "counter": 8,
-   "timestamp": "2015-01-19T09:15:43+00:00",
-   "body": {
-     "operation": "delete",
-     "object": {
-       "type": "Identity",
-       "id": "layer:///identities/1234",
-       "url": "https://api.layer.com/identities/1234"
-     },
-     "data": null
-   }
- }
- ```
->>>>>>> fff7431b
 
 ### Expected actions by your App
 
@@ -356,13 +308,7 @@
 * **Message.recipient_status**: Recipient status is updated as delivery and read receipts are received
 * **Identity.XXX**: Most properties of the Identity object may be updated via the Platform API, resulting in a Change packet sent over WebSocket.
 
-<<<<<<< HEAD
 Note that it is common to receive multiple Layer Patch Operations in a single Change Packet, resulting in multiple changes to an Object's properties.
-=======
-Any field of an Identity object other than the `user_id` field may change.
-
-Note that it is common to receive multiple Layer Patch Operations in a single Change Packet, resulting in multiple changes to a properties.
->>>>>>> fff7431b
 
 
 ### Add/Replace Participants Example
@@ -560,4 +506,4 @@
     ]
   }
 }
-```+```
